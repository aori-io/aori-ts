//========================================================
//        Contract Compliant Order Struct Interface
//========================================================
export interface Order {
    offerer: string;
    recipient: string;
    inputToken: string;
    outputToken: string;
    inputAmount: string | number | bigint;
    startTime: number;
    endTime: number;
    srcEid: number;
    dstEid: number;
}

//========================================================
//          Quote Request and Response Interfaces
//========================================================

export interface QuoteRequest {
    offerer: string;
    recipient: string;
    inputToken: string;
    outputToken: string;
    inputAmount: string | number | bigint;
    inputChain: string;
    outputChain: string;
}

export interface QuoteResponse {
    orderHash: string;
    signingHash: string;
    offerer: string;
    recipient: string;
    inputToken: string;
    outputToken: string;
    inputAmount: string;
    outputAmount: string;
    inputChain: string;
    outputChain: string;
    startTime: number;
    endTime: number;
    estimatedTime: number;
}

//========================================================
//            Swap Request and Response Interfaces
//========================================================

export interface SwapRequest {
    orderHash: string;
    signature: string;
}

export interface SwapResponse {
    orderHash: string;
    offerer: string;
    recipient: string;
    inputToken: string;
    outputToken: string;
    inputAmount: string;
    outputAmount: string;
    inputChain: string;
    outputChain: string;
    startTime: number;
    endTime: number;
    status: string;
    createdAt: number;
}

//========================================================
//                Chain Info Interface
//========================================================

export interface ChainInfo {
    chainKey: string;
    chainId: number;
    eid: number;
    address: string;
}

//============================================
//          Order Status Interfaces
//=============================================

export type OrderStatus =
    | { status: 'pending', timestamp: number }
    | { status: 'received', txHash: string, txUrl: string, timestamp: number }
    | { status: 'completed', txHash: string, txUrl: string, timestamp: number }
    | { status: 'failed', error: string, timestamp: number };

export interface OrderPendingStatus {
    status: "pending";
    orderHash: string;
    timestamp: number;
}

export interface OrderReceivedStatus {
    status: "received";
    txHash: string;
    txUrl: string;
    timestamp: number;
}

export interface OrderCompletedStatus {
    status: "completed";
    txHash: string;
    txUrl: string;
    timestamp: number;
}

export interface OrderFailedStatus {
    status: "failed";
    error: string;
    timestamp: number;
}

//============================================
//         Order Details Interfaces
//=============================================

export interface OrderEvent {
    eventType: string; // created, received, completed, failed
    timestamp: number;
}

export interface OrderDetails {
    orderHash: string;
    offerer: string;
    recipient: string;
    inputToken: string;
    inputAmount: string;
    inputChain: string;
    inputTokenValueUsd: string;
    outputToken: string;
    outputAmount: string;
    outputChain: string;
    outputTokenValueUsd: string;
    startTime: number;
    endTime: number;
    srcTx: string | null;
    dstTx: string | null;
    timestamp: number;
    events: OrderEvent[];
}

//========================================================
//            Query Orders Interfaces
//========================================================


/**
 * Query parameters for filtering orders
 */
export interface QueryOrdersParams {
    orderHash?: string;
    offerer?: string;
    recipient?: string;
    inputToken?: string;
    inputChain?: string;
    outputToken?: string;
    minValue?: string; // min value of usd value range
    maxValue?: string; // max value of usd value range
    outputChain?: string;
    srctx?: string;
    dstTx?: string;
    status?: string; // Pending, Received, Completed, Failed
    minTime?: number; // Unix timestamp, start of filter range by created_at
    maxTime?: number; // Unix timestamp, end of filter range by created_at
    page?: number; // Page number (1-based)
    limit?: number; // Number of records per page
}


/**
 * Single result of querying orders
 */
export interface OrderQueryResult {
    orderHash: string;
    offerer: string;
    recipient: string;
    inputToken: string;
    inputAmount: string;
    inputChain: string;
    inputTokenValueUsd: string;
    outputToken: string;
    outputAmount: string;
    outputChain: string;
    outputTokenValueUsd: string;
    startTime: number;
    endTime: number;
    srcTx: string | null;
    dstTx: string | null;
    timestamp: number; // timestamp of most recent event   
    status: string; // Pending, Received, Completed, Failed
}

/**
 * Pagination metadata for query responses
 */
export interface PaginationMetadata {
    currentPage: number;
    limit: number;
    totalRecords: number;
    totalPages: number;
}

/**
 * Response from querying orders
 */
export interface QueryOrdersResponse {
    orders: OrderQueryResult[];
    pagination: PaginationMetadata;
}

//============================================
//         WebSocket Interfaces
//=============================================

/**
 * Parameters for filtering WebSocket event subscriptions
 */
export interface SubscriptionParams {
    orderHash?: string;
    offerer?: string;
    recipient?: string;
    inputToken?: string;
    inputChain?: string;
    outputToken?: string;
    outputChain?: string;
    eventType?: string; // created, received, completed, failed
}

/**
 * WebSocket event types 
 */
export enum WSEventType {
    Created = "created",
    Received = "received", 
    Completed = "completed",
    Failed = "failed"
}

/**
 * WebSocket order payload
 */
export interface WSOrder {
    orderHash: string;
    offerer: string;
    recipient: string;
    inputToken: string;
    inputAmount: string;
    inputChain: string;
    outputToken: string;
    outputAmount: string;
    outputChain: string;
    startTime: number;
    srcTx: string;
    dstTx: string;
    endTime: number;
}

/**
 * WebSocket event payload
 */
export interface WSEvent {
    /** Type of WebSocket event */
    eventType: WSEventType;
    /** Unix timestamp when the event was created */
    timestamp: number;
    /** Order record data */
    order: WSOrder;
}

/**
 * Interface for wallet clients that can sign typed data (compatible with viem, ethers, etc.)
 */
export interface TypedDataSigner {
  signTypedData: (params: any) => Promise<string>;
}

/**
 * Interface for wallet clients that can sign messages (compatible with viem, ethers, etc.)
 */
export interface SignerType {
    privateKey: string;
}

/**
 * Interface for WebSocket options
 */
<<<<<<< HEAD
export interface WebSocketOptions {
=======
export interface WebSocketCallbacks {
>>>>>>> 34bbd17f
    onMessage?: (event: WSEvent) => void;
    onConnect?: () => void;
    onDisconnect?: (event: CloseEvent) => void;
    onError?: (error: Event) => void;
}

/**
 * Interface for polling order status options
 */
export interface PollOrderStatusOptions {
    onStatusChange?: (status: OrderStatus) => void;
    onComplete?: (status: OrderStatus) => void;
    onError?: (error: Error) => void;
    interval?: number;
    timeout?: number;
}<|MERGE_RESOLUTION|>--- conflicted
+++ resolved
@@ -289,11 +289,7 @@
 /**
  * Interface for WebSocket options
  */
-<<<<<<< HEAD
-export interface WebSocketOptions {
-=======
 export interface WebSocketCallbacks {
->>>>>>> 34bbd17f
     onMessage?: (event: WSEvent) => void;
     onConnect?: () => void;
     onDisconnect?: (event: CloseEvent) => void;
