# Aori TypeScript SDK

![aori-ts banner](https://github.com/aori-io/.github/blob/main/assets/aori-ts.png)

[![https://devs.aori.io](https://img.shields.io/badge/🗨_telegram_chat-0088cc)](https://t.me/+sHy6ym4a1ps2Yjlk) ![GitHub issues](https://img.shields.io/github/issues-raw/aori-io/aori-ts?color=blue)

## Getting Started

#### Installation

```bash
bun add @aori/aori-ts
```

or

```bash
npm install @aori/aori-ts
```

or

```bash
yarn add @aori/aori-ts
```

#### Authorization

Interacting with the Aori API currently requires an API key. Inquire at https://aori.io/contact

When you have your API key, you can include it in any API request by passing it as an additional parameter to any of the SDK functions:

```typescript
import { getQuote, submitSwap } from '@aori/aori-ts';

// Load API key from your preferred method
const apiKey = process.env.AORI_API_KEY;

// Use it with any API call
const quote = await getQuote(quoteRequest, 'https://api.aori.io', apiKey);

// Then submit a swap with the same key
const swap = await submitSwap(swapRequest, 'https://api.aori.io', apiKey);
```

You can also use API keys with WebSocket connections:

```typescript
import { Aori } from '@aori/aori-ts';

<<<<<<< HEAD
// Create an Aori instance with API key and WebSocket options
const aori = await Aori.create('https://api.aori.io', 'wss://api.aori.io', apiKey, {
=======
// Create an Aori instance with API key
const aori = await Aori.create('https://api.aori.io', 'wss://api.aori.io', apiKey);

// Connect to WebSocket with optional filter and callbacks
await aori.connect({
  orderHash: '0x...',        // Filter by specific order hash
  offerer: '0x...',          // Filter by offerer address
  recipient: '0x...',        // Filter by recipient address
  inputToken: '0x...',       // Filter by input token address
  inputChain: 'arbitrum',    // Filter by input chain
  outputToken: '0x...',      // Filter by output token address
  outputChain: 'base',       // Filter by output chain
  eventType: 'completed'     // Filter by event type (created, received, completed, failed)
}, {
>>>>>>> 34bbd17f
  onMessage: (event) => console.log(event),
  onConnect: () => console.log('Connected!'),
  onDisconnect: (event) => console.log('Disconnected:', event),
  onError: (error) => console.error('WebSocket error:', error)
});

<<<<<<< HEAD
// Connect to WebSocket with optional filter
await aori.connect({
  orderHash: '0x...',        // Filter by specific order hash
  offerer: '0x...',          // Filter by offerer address
  recipient: '0x...',        // Filter by recipient address
  inputToken: '0x...',       // Filter by input token address
  inputChain: 'arbitrum',    // Filter by input chain
  outputToken: '0x...',      // Filter by output token address
  outputChain: 'base',       // Filter by output chain
  eventType: 'completed'     // Filter by event type (created, received, completed, failed)
});

=======
>>>>>>> 34bbd17f
// Check connection status
console.log('Connected:', aori.isConnected());

// Disconnect when done
aori.disconnect();
```

## Usage Patterns

The SDK supports two usage patterns:

### 1. Stateful Usage with Aori Class

For applications that need to maintain state (API keys, chain information, WebSocket connections), use the `Aori` class:

```typescript
import { Aori } from '@aori/aori-ts';

// Create an Aori instance with API key
const aori = await Aori.create('https://api.aori.io', 'wss://api.aori.io', apiKey);
<<<<<<< HEAD

// Use the instance methods
const quote = await aori.getQuote(quoteRequest);
const swap = await aori.submitSwap(swapRequest);

// WebSocket functionality
await aori.connect();
aori.disconnect();
```

### 2. Non-Stateful Usage with Functions

For simple one-off operations, use the standalone functions:

=======

// Use the instance methods
const quote = await aori.getQuote(quoteRequest);
const swap = await aori.submitSwap(swapRequest);

// WebSocket functionality
await aori.connect();
aori.disconnect();
```

### 2. Non-Stateful Usage with Functions

For simple one-off operations, use the standalone functions:

>>>>>>> 34bbd17f
```typescript
import { getQuote, submitSwap } from '@aori/aori-ts';

// Pass API key and URL to each function
const quote = await getQuote(quoteRequest, 'https://api.aori.io', apiKey);
const swap = await submitSwap(swapRequest, 'https://api.aori.io', apiKey);
```

## API Reference

| Method | Endpoint                   | Description                      | Request Body     |
| ------ | -------------------------- | -------------------------------- | ---------------- |
| `GET`  | `/chains`                  | Get a list of supported chains   | -                |
| `POST` | `/quote`                   | Get a quote                      | `<QuoteRequest>` |
| `POST` | `/swap`                    | Execute Swap                     | `<SwapRequest>`  |
| `GET`  | `/data/query`              | Query Historical Orders Database | 
| `GET`  | `/data/details/{orderHash}`| Query Single Orders Database | -                |
| `GET`  | `/data/status/{orderHash}` | Get Swap Details/Status          | -                |
| `WS`   | `/stream`                  | Open a Websocket Connection      | -                |

### `/quote`

The swap endpoint acts as the primary endpoint for users to request quotes.

#### Example QuoteRequest

```bash
curl -X POST https://v3development.api.aori.io/quote \
-H "Content-Type: application/json" \
-H "x-api-key: your_api_key_here" \
-d '{
    "offerer": "0x0000000000000000000000000000000000000001",
    "recipient": "0x0000000000000000000000000000000000000001",
    "inputToken": "0x833589fCD6eDb6E08f4c7C32D4f71b54bdA02913",
    "outputToken": "0xaf88d065e77c8cC2239327C5EDb3A432268e5831",
    "inputAmount": "100000000",
    "inputChain": "base",
    "outputChain": "arbitrum"
}'
```

#### Example QuoteResponse

```json
{
  "orderHash": "0x...",
  "signingHash": "0x...",
  "offerer": "0x0000000000000000000000000000000000000001",
  "recipient": "0x0000000000000000000000000000000000000001",
  "inputToken": "0x833589fCD6eDb6E08f4c7C32D4f71b54bdA02913",
  "outputToken": "0xaf88d065e77c8cC2239327C5EDb3A432268e5831",
  "inputAmount": "100000000",
  "outputAmount": "100000000",
  "outputAmount": "99999999",
  "inputChain": "base",
  "outputChain": "arbitrum",
  "startTime": "1700000000",
  "endTime": "1700000010",
  "estimatedTime": 3000,
}
```

### `/swap`

The swap endpoint acts as the primary endpoint for users to post signed orders for execution.

#### Example SwapRequest

```bash
curl -X POST https://api.aori.io/swap \
-H "Content-Type: application/json" \
-d  'orderHash: "0x...",
    'signature': "0x...",
```

#### Example SwapResponse

```json
{
  "orderHash": "0x...",
  "offerer": "0x0000000000000000000000000000000000000001",
  "recipient": "0x0000000000000000000000000000000000000001",
  "inputToken": "0x833589fCD6eDb6E08f4c7C32D4f71b54bdA02913",
  "outputToken": "0xaf88d065e77c8cC2239327C5EDb3A432268e5831",
  "inputAmount": "1000000000000000000",
  "outputAmount": "1000000000000000000",
  "inputChain": "base",
  "outputChain": "arbitrum",
  "startTime": "1700000000",
  "endTime": "1700000010",
  "status": "pending",
  "createdAt": "1700000000"
}
```

### `/data`

The data endpoint acts as the primary endpoint for users to query historical orders.

#### Parameters

| Parameter     | Type           | Description                                                 |
| ------------- | -------------- | ----------------------------------------------------------- |
| order_hash    | String         | Hash of the order                                           |
| offerer       | String         | Address of the order creator                                |
| recipient     | String         | Address of the order recipient                              |
| input_token   | String         | Address of the token being sent                             |
| input_amount  | String         | Amount of input token                                       |
| output_token  | String         | Address of the token being received                         |
| output_amount | String         | Amount of output token                                      |
| input_chain   | String         | Chain key for the input token (e.g., "arbitrum")            |
| output_chain  | String         | Chain key for the output token (e.g., "base")               |
| src_tx        | Option<String> | Source chain transaction hash                               |
| dst_tx        | Option<String> | Destination chain transaction hash                          |
| status        | String         | Order status (Pending, Received, Filled, Confirmed, Failed) |
| min_time      | u64            | Unix timestamp, start of filter range by created_at         |
| max_time      | u64            | Unix timestamp, end of filter range by created_at           |
| page          | u64            | Page number (1-x)                                           |
| limit         | u64            | Results per page (1-100)                                    |

## Chains

| Chain    | chainKey   | chainId | eid   | address                                      | vm  |
| -------- | ---------- | ------- | ----- | -------------------------------------------- | --- |
| Ethereum | `ethereum` | 1       | 30101 | `0x98AD96Ef787ba5180814055039F8E37d98ADea63` | EVM |
| Base     | `base`     | 8453    | 30184 | `0xFfe691A6dDb5D2645321e0a920C2e7Bdd00dD3D8` | EVM |
| Arbitrum | `arbitrum` | 42161   | 30110 | `0xFfe691A6dDb5D2645321e0a920C2e7Bdd00dD3D8` | EVM |
| Optimism | `optimism` | 10      | 30111 | `0xFfe691A6dDb5D2645321e0a920C2e7Bdd00dD3D8` | EVM |

You can easily fetch complete chain information or just the contract address using these helper functions:

#### Get Complete Chain Information

```typescript
import { getChain } from '@aori/aori-ts';

// Using chainKey (string)
const optimismChain = await getChain("optimism");
console.log(optimismChain); 
// { chainKey: "optimism", chainId: 10, eid: 30111, address: "0x...", explorerUrl: "..." }

// Using chainId (number)  
const baseChain = await getChain(8453);
console.log(baseChain.address); // "0xFfe691A6dDb5D2645321e0a920C2e7Bdd00dD3D8"

// With API key
const ethereumChain = await getChain("ethereum", "https://api.aori.io", apiKey);
```
<<<<<<< HEAD

#### Get Just the Contract Address

```typescript
import { getAddress } from '@aori/aori-ts';

// Using chainKey (string)
const optimismAddress = await getAddress("optimism");
console.log(optimismAddress); // "0xFfe691A6dDb5D2645321e0a920C2e7Bdd00dD3D8"

// Using chainId (number)
const baseAddress = await getAddress(8453);
console.log(baseAddress); // "0xFfe691A6dDb5D2645321e0a920C2e7Bdd00dD3D8"

// With API key
const address = await getAddress("ethereum", "https://api.aori.io", apiKey);
```

## SDK Reference

### Aori Class (Stateful Usage)

The `Aori` class provides a stateful interface for interacting with the Aori API. It automatically fetches chain information on initialization and maintains API configuration.

=======

#### Get Just the Contract Address

```typescript
import { getAddress } from '@aori/aori-ts';

// Using chainKey (string)
const optimismAddress = await getAddress("optimism");
console.log(optimismAddress); // "0xFfe691A6dDb5D2645321e0a920C2e7Bdd00dD3D8"

// Using chainId (number)
const baseAddress = await getAddress(8453);
console.log(baseAddress); // "0xFfe691A6dDb5D2645321e0a920C2e7Bdd00dD3D8"

// With API key
const address = await getAddress("ethereum", "https://api.aori.io", apiKey);
```

## SDK Reference

### Aori Class (Stateful Usage)

The `Aori` class provides a stateful interface for interacting with the Aori API. It automatically fetches chain information on initialization and maintains API configuration.

>>>>>>> 34bbd17f
#### Constructor and Initialization

```typescript
// Create an Aori instance with automatic chain fetching
const aori = await Aori.create(
  apiBaseUrl?: string,    // Default: 'https://api.aori.io'
  wsBaseUrl?: string,     // Default: 'wss://api.aori.io'
<<<<<<< HEAD
  apiKey?: string,        // Optional API key
  wsOptions?: WebSocketOptions // Optional WebSocket configuration
=======
  apiKey?: string         // Optional API key
>>>>>>> 34bbd17f
);
```

#### Instance Methods

| Method | Description | Parameters | Return Type |
| ------ | ----------- | ---------- | ----------- |
| `getQuote` | Requests a quote for a token swap | `request: QuoteRequest` | `Promise<QuoteResponse>` |
| `signOrder` | Signs an order using the provided private key | `quoteResponse: QuoteResponse, signer: SignerType` | `Promise<string>` |
| `signReadableOrder` | Signs an order using EIP-712 typed data | `quoteResponse: QuoteResponse, signer: TypedDataSigner, userAddress: string` | `Promise<{orderHash: string, signature: string}>` |
| `submitSwap` | Submits a signed swap order to the Aori API | `request: SwapRequest` | `Promise<SwapResponse>` |
| `getOrderStatus` | Gets the current status of an order | `orderHash: string` | `Promise<OrderStatus>` |
| `pollOrderStatus` | Polls the status of an order until completion or timeout | `orderHash: string, options?: PollOrderStatusOptions` | `Promise<OrderStatus>` |
| `getOrderDetails` | Fetches detailed information about an order | `orderHash: string` | `Promise<OrderDetails>` |
| `queryOrders` | Queries orders with filtering criteria | `params: QueryOrdersParams` | `Promise<QueryOrdersResponse>` |
<<<<<<< HEAD
| `connect` | Connects to the WebSocket server | `filter?: SubscriptionParams` | `Promise<void>` |
=======
| `connect` | Connects to the WebSocket server | `filter?: SubscriptionParams, callbacks?: WebSocketCallbacks` | `Promise<void>` |
>>>>>>> 34bbd17f
| `disconnect` | Disconnects from the WebSocket server | - | `void` |
| `isConnected` | Checks if WebSocket is connected | - | `boolean` |
| `getChain` | Gets chain info by chain identifier | `chain: string \| number` | `ChainInfo \| undefined` |
| `getChainByEid` | Gets chain info by EID | `eid: number` | `ChainInfo \| undefined` |

### Standalone Functions (Non-Stateful Usage)

For simple operations without maintaining state, use these standalone functions:

| Function | Description | Parameters | Return Type |
| -------- | ----------- | ---------- | ----------- |
| `getQuote` | Requests a quote for a token swap | `request: QuoteRequest, baseUrl?: string, apiKey?: string` | `Promise<QuoteResponse>` |
| `signOrder` | Signs an order using the provided private key | `quoteResponse: QuoteResponse, signer: SignerType` | `Promise<string>` |
| `signReadableOrder` | Signs an order using EIP-712 typed data | `quoteResponse: QuoteResponse, signer: TypedDataSigner, userAddress: string, baseUrl?: string, apiKey?: string, chains?: Record<string, ChainInfo>` | `Promise<{orderHash: string, signature: string}>` |
| `submitSwap` | Submits a signed swap order to the Aori API | `request: SwapRequest, baseUrl?: string, apiKey?: string` | `Promise<SwapResponse>` |
| `getOrderStatus` | Gets the current status of an order | `orderHash: string, baseUrl?: string, apiKey?: string` | `Promise<OrderStatus>` |
| `pollOrderStatus` | Polls the status of an order until completion or timeout | `orderHash: string, baseUrl?: string, options?: PollOrderStatusOptions, apiKey?: string` | `Promise<OrderStatus>` |
| `getOrderDetails` | Fetches detailed information about an order | `orderHash: string, baseUrl?: string, apiKey?: string` | `Promise<OrderDetails>` |
| `queryOrders` | Queries orders with filtering criteria | `baseUrl: string, params: QueryOrdersParams, apiKey?: string` | `Promise<QueryOrdersResponse>` |
| `fetchChains` | Fetches the list of supported chains | `baseUrl?: string, apiKey?: string` | `Promise<Record<string, ChainInfo>>` |
| `getChain` | Fetches the chain information for a specific chain | `chain: string \| number, baseUrl?: string, apiKey?: string` | `Promise<ChainInfo>` |
| `getChainByEid` | Fetches the chain information for a specific EID | `eid: number, baseUrl?: string, apiKey?: string` | `Promise<ChainInfo>` |
| `getAddress` | Fetches the contract address for a specific chain | `chain: string \| number, baseUrl?: string, apiKey?: string` | `Promise<string>` |

# Examples

### Stateful Usage with Aori Class

This example demonstrates how to use the Aori class for stateful API interactions:

```typescript
import { Aori } from '@aori/aori-ts';

async function executeSwapWithClass() {
  // Create Aori instance with API key
  const aori = await Aori.create(
    'https://api.aori.io',
    'wss://api.aori.io',
    process.env.AORI_API_KEY
  );
  
  // Create a quote request
  const quoteRequest = {
    offerer: "0x0000000000000000000000000000000000000001",
    recipient: "0x0000000000000000000000000000000000000001",
    inputToken: "0x833589fCD6eDb6E08f4c7C32D4f71b54bdA02913",
    outputToken: "0xaf88d065e77c8cC2239327C5EDb3A432268e5831",
    inputAmount: "100000000",
    inputChain: "base",
    outputChain: "arbitrum"
  };
  
  // Get quote using instance method
  const quote = await aori.getQuote(quoteRequest);
  console.log('Quote received:', quote);
  
  // ... sign the quote ...
  
  // Submit the swap using instance method
  const swapResponse = await aori.submitSwap({
    orderHash: quote.orderHash,
    signature: signature
  });
  
  // Check order status using instance method
  const status = await aori.getOrderStatus(swapResponse.orderHash);
  console.log('Order status:', status);
  
<<<<<<< HEAD
  // Use WebSocket functionality with filter
  await aori.connect({
    orderHash: swapResponse.orderHash, // Only listen to events for this specific order
    eventType: 'completed' // Only listen to completion events
  });
  // ... handle WebSocket events ...
=======
  // Use WebSocket functionality with filter and callbacks
  await aori.connect({
    orderHash: swapResponse.orderHash, // Only listen to events for this specific order
    eventType: 'completed' // Only listen to completion events
  }, {
    onMessage: (event) => console.log('WebSocket event:', event),
    onConnect: () => console.log('WebSocket connected'),
    onDisconnect: (event) => console.log('WebSocket disconnected:', event),
    onError: (error) => console.error('WebSocket error:', error)
  });
  // WebSocket events will be handled by the callbacks above
>>>>>>> 34bbd17f
  aori.disconnect();
}

executeSwapWithClass().catch(console.error);
```

### Using API Keys with Environment Variables

This example demonstrates how to use API keys from environment variables with standalone functions:

```typescript
import dotenv from 'dotenv';
import { 
  getQuote, 
  submitSwap, 
  getOrderStatus 
} from '@aori/aori-ts';

// Load environment variables
dotenv.config();

async function executeSwap() {
  // Get API key from environment
  const apiKey = process.env.AORI_API_KEY;
  
  // Create a quote request
  const quoteRequest = {
    offerer: "0x0000000000000000000000000000000000000001",
    recipient: "0x0000000000000000000000000000000000000001",
    inputToken: "0x833589fCD6eDb6E08f4c7C32D4f71b54bdA02913",
    outputToken: "0xaf88d065e77c8cC2239327C5EDb3A432268e5831",
    inputAmount: "100000000",
    inputChain: "base",
    outputChain: "arbitrum"
  };
  
  // Include API key in all requests
  const quote = await getQuote(quoteRequest, 'https://api.aori.io', apiKey);
  console.log('Quote received:', quote);
  
  // ... sign the quote ...
  
  // Submit the swap with API key
  const swapResponse = await submitSwap({
    orderHash: quote.orderHash,
    signature: signature
  }, 'https://api.aori.io', apiKey);
  
  // Check order status with API key
  const status = await getOrderStatus(swapResponse.orderHash, 'https://api.aori.io', apiKey);
  console.log('Order status:', status);
}

executeSwap().catch(console.error);
```

### Executing an Order with a Wallet in a frontend application

These examples demonstrates how to use the SDK with a wallet in a frontend application:

#### Using a stateful aori instance

```typescript
import { useAccount } from "wagmi";
import {
  Aori,
  getQuote,
  signReadableOrder,
  submitSwap,
  getOrderStatus,
} from "aori-ts";

// React component example with Aori class
function SwapComponentWithClass() {
  const { address, connector } = useAccount();
  
  // Get API key from environment variables or a secured source
  const apiKey = process.env.REACT_APP_AORI_API_KEY;

  const handleSwap = async () => {
    try {
      // Create Aori instance
      const aori = await Aori.create('https://api.aori.io', 'wss://api.aori.io', apiKey);

      // 1. Get the quote first
      const quoteRequest = {
        offerer: address,
        recipient: address,
        inputToken: "0x833589fCD6eDb6E08f4c7C32D4f71b54bdA02913",
        outputToken: "0xaf88d065e77c8cC2239327C5EDb3A432268e5831",
        inputAmount: "100000000",
        inputChain: "base",
        outputChain: "arbitrum"
      };

      const quote = await aori.getQuote(quoteRequest);

      // 2. Get the wallet client:
      const walletClient = await connector?.getWalletClient();

      // 3. Create a wrapper for the wallet client:
      const walletWrapper = {
        signTypedData: async (params) => {
          return walletClient.signTypedData({
            account: params.account,
            domain: params.domain,
            types: params.types,
            primaryType: params.primaryType,
            message: params.message,
          });
        },
      };

      // 4. Sign the order using EIP-712:
      const { orderHash, signature } = await aori.signReadableOrder(
        quote,
        walletWrapper,
        address
      );

      // 5. Submit the swap with signature:
      const swapRequest = {
        orderHash,
        signature,
      };

      const swapResponse = await aori.submitSwap(swapRequest);
      console.log("Swap submitted successfully:", swapResponse);

      // 6. Check current order status:
      const status = await aori.getOrderStatus(swapResponse.orderHash);
      console.log(`Current order status: ${status.type}`);
    } catch (error) {
      console.error("Swap failed:", error);
    }
  };

  return <button onClick={handleSwap}> Swap Tokens </button>;
}
```
#### Using stateless helper functions

```typescript
function SwapComponentWithFunctions() {
  const { address, connector } = useAccount();
  
  const apiKey = process.env.REACT_APP_AORI_API_KEY;

  const handleSwap = async () => {
    try {
      // 1. Get the quote first
      const quoteRequest = {
        offerer: address,
        recipient: address,
        inputToken: "0x833589fCD6eDb6E08f4c7C32D4f71b54bdA02913",
        outputToken: "0xaf88d065e77c8cC2239327C5EDb3A432268e5831",
        inputAmount: "100000000",
        inputChain: "base",
        outputChain: "arbitrum"
      };

      const quote = await getQuote(quoteRequest, "https://api.aori.io", apiKey);

      // 2. Get the wallet client:
      const walletClient = await connector?.getWalletClient();

      // 3. Create a wrapper for the wallet client:
      const walletWrapper = {
        signTypedData: async (params) => {
          return walletClient.signTypedData({
            account: params.account,
            domain: params.domain,
            types: params.types,
            primaryType: params.primaryType,
            message: params.message,
          });
        },
      };

      // 4. Sign the order using EIP-712 (chains fetched automatically from quote):
      const { orderHash, signature } = await signReadableOrder(
        quote,
        walletWrapper,
        address,
        "https://api.aori.io",
        apiKey
      );

      // 5. Submit the swap with signature:
      const swapRequest = {
        orderHash,
        signature,
      };

      const swapResponse = await submitSwap(swapRequest, "https://api.aori.io", apiKey);
      console.log("Swap submitted successfully:", swapResponse);

      // 6. Check current order status:
      const status = await getOrderStatus(swapResponse.orderHash, "https://api.aori.io", apiKey);
      console.log(`Current order status: ${status.type}`);
    } catch (error) {
      console.error("Swap failed:", error);
    }
  };

  return <button onClick={handleSwap}> Swap Tokens </button>;
}
```

## License

This project is released under the [MIT License](LICENSE.MD).<|MERGE_RESOLUTION|>--- conflicted
+++ resolved
@@ -48,10 +48,6 @@
 ```typescript
 import { Aori } from '@aori/aori-ts';
 
-<<<<<<< HEAD
-// Create an Aori instance with API key and WebSocket options
-const aori = await Aori.create('https://api.aori.io', 'wss://api.aori.io', apiKey, {
-=======
 // Create an Aori instance with API key
 const aori = await Aori.create('https://api.aori.io', 'wss://api.aori.io', apiKey);
 
@@ -66,28 +62,12 @@
   outputChain: 'base',       // Filter by output chain
   eventType: 'completed'     // Filter by event type (created, received, completed, failed)
 }, {
->>>>>>> 34bbd17f
   onMessage: (event) => console.log(event),
   onConnect: () => console.log('Connected!'),
   onDisconnect: (event) => console.log('Disconnected:', event),
   onError: (error) => console.error('WebSocket error:', error)
 });
 
-<<<<<<< HEAD
-// Connect to WebSocket with optional filter
-await aori.connect({
-  orderHash: '0x...',        // Filter by specific order hash
-  offerer: '0x...',          // Filter by offerer address
-  recipient: '0x...',        // Filter by recipient address
-  inputToken: '0x...',       // Filter by input token address
-  inputChain: 'arbitrum',    // Filter by input chain
-  outputToken: '0x...',      // Filter by output token address
-  outputChain: 'base',       // Filter by output chain
-  eventType: 'completed'     // Filter by event type (created, received, completed, failed)
-});
-
-=======
->>>>>>> 34bbd17f
 // Check connection status
 console.log('Connected:', aori.isConnected());
 
@@ -108,7 +88,6 @@
 
 // Create an Aori instance with API key
 const aori = await Aori.create('https://api.aori.io', 'wss://api.aori.io', apiKey);
-<<<<<<< HEAD
 
 // Use the instance methods
 const quote = await aori.getQuote(quoteRequest);
@@ -123,22 +102,6 @@
 
 For simple one-off operations, use the standalone functions:
 
-=======
-
-// Use the instance methods
-const quote = await aori.getQuote(quoteRequest);
-const swap = await aori.submitSwap(swapRequest);
-
-// WebSocket functionality
-await aori.connect();
-aori.disconnect();
-```
-
-### 2. Non-Stateful Usage with Functions
-
-For simple one-off operations, use the standalone functions:
-
->>>>>>> 34bbd17f
 ```typescript
 import { getQuote, submitSwap } from '@aori/aori-ts';
 
@@ -287,7 +250,6 @@
 // With API key
 const ethereumChain = await getChain("ethereum", "https://api.aori.io", apiKey);
 ```
-<<<<<<< HEAD
 
 #### Get Just the Contract Address
 
@@ -312,32 +274,6 @@
 
 The `Aori` class provides a stateful interface for interacting with the Aori API. It automatically fetches chain information on initialization and maintains API configuration.
 
-=======
-
-#### Get Just the Contract Address
-
-```typescript
-import { getAddress } from '@aori/aori-ts';
-
-// Using chainKey (string)
-const optimismAddress = await getAddress("optimism");
-console.log(optimismAddress); // "0xFfe691A6dDb5D2645321e0a920C2e7Bdd00dD3D8"
-
-// Using chainId (number)
-const baseAddress = await getAddress(8453);
-console.log(baseAddress); // "0xFfe691A6dDb5D2645321e0a920C2e7Bdd00dD3D8"
-
-// With API key
-const address = await getAddress("ethereum", "https://api.aori.io", apiKey);
-```
-
-## SDK Reference
-
-### Aori Class (Stateful Usage)
-
-The `Aori` class provides a stateful interface for interacting with the Aori API. It automatically fetches chain information on initialization and maintains API configuration.
-
->>>>>>> 34bbd17f
 #### Constructor and Initialization
 
 ```typescript
@@ -345,12 +281,7 @@
 const aori = await Aori.create(
   apiBaseUrl?: string,    // Default: 'https://api.aori.io'
   wsBaseUrl?: string,     // Default: 'wss://api.aori.io'
-<<<<<<< HEAD
-  apiKey?: string,        // Optional API key
-  wsOptions?: WebSocketOptions // Optional WebSocket configuration
-=======
   apiKey?: string         // Optional API key
->>>>>>> 34bbd17f
 );
 ```
 
@@ -366,11 +297,7 @@
 | `pollOrderStatus` | Polls the status of an order until completion or timeout | `orderHash: string, options?: PollOrderStatusOptions` | `Promise<OrderStatus>` |
 | `getOrderDetails` | Fetches detailed information about an order | `orderHash: string` | `Promise<OrderDetails>` |
 | `queryOrders` | Queries orders with filtering criteria | `params: QueryOrdersParams` | `Promise<QueryOrdersResponse>` |
-<<<<<<< HEAD
-| `connect` | Connects to the WebSocket server | `filter?: SubscriptionParams` | `Promise<void>` |
-=======
 | `connect` | Connects to the WebSocket server | `filter?: SubscriptionParams, callbacks?: WebSocketCallbacks` | `Promise<void>` |
->>>>>>> 34bbd17f
 | `disconnect` | Disconnects from the WebSocket server | - | `void` |
 | `isConnected` | Checks if WebSocket is connected | - | `boolean` |
 | `getChain` | Gets chain info by chain identifier | `chain: string \| number` | `ChainInfo \| undefined` |
@@ -439,14 +366,6 @@
   const status = await aori.getOrderStatus(swapResponse.orderHash);
   console.log('Order status:', status);
   
-<<<<<<< HEAD
-  // Use WebSocket functionality with filter
-  await aori.connect({
-    orderHash: swapResponse.orderHash, // Only listen to events for this specific order
-    eventType: 'completed' // Only listen to completion events
-  });
-  // ... handle WebSocket events ...
-=======
   // Use WebSocket functionality with filter and callbacks
   await aori.connect({
     orderHash: swapResponse.orderHash, // Only listen to events for this specific order
@@ -458,7 +377,6 @@
     onError: (error) => console.error('WebSocket error:', error)
   });
   // WebSocket events will be handled by the callbacks above
->>>>>>> 34bbd17f
   aori.disconnect();
 }
 
