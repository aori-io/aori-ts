{
  "name": "@aori/aori-ts",
<<<<<<< HEAD
  "version": "1.0.0",
=======
  "version": "0.3.0",
>>>>>>> 34bbd17f
  "description": "TypeScript SDK for Aori",
  "main": "dist/index.js",
  "types": "dist/index.d.ts",
  "files": [
    "dist/**/*",
    "README.md",
    "LICENSE"
  ],
  "scripts": {
    "build": "tsc",
    "test": "jest",
    "test:unit": "jest tests/unit",
    "test:integration": "jest tests/integration",
    "test:coverage": "jest --coverage",
    "test:watch": "jest --watch",
    "type-check": "tsc --noEmit",
    "lint": "eslint src/**/*.ts",
    "lint:fix": "eslint src/**/*.ts --fix",
    "prepublishOnly": "npm run build",
    "release:dry": "semantic-release --dry-run",
    "release:manual": "semantic-release --no-ci"
  },
  "keywords": [
    "aori",
    "defi",
    "swap",
<<<<<<< HEAD
    "ethereum",
=======
>>>>>>> 34bbd17f
    "typescript",
    "sdk"
  ],
  "author": "Aori",
  "license": "MIT",
  "repository": {
    "type": "git",
    "url": "https://github.com/aori-io/aori-ts.git"
  },
  "dependencies": {
    "axios": "^1.6.0",
    "ethers": "^6.8.0"
  },
  "devDependencies": {
    "@types/jest": "^29.5.0",
    "@types/node": "^20.0.0",
    "@typescript-eslint/eslint-plugin": "^6.0.0",
    "@typescript-eslint/parser": "^6.0.0",
    "@semantic-release/changelog": "^6.0.0",
    "@semantic-release/git": "^10.0.0",
    "eslint": "^8.0.0",
    "jest": "^29.0.0",
    "nock": "^13.0.0",
    "semantic-release": "^21.0.0",
    "ts-jest": "^29.0.0",
    "typescript": "^5.0.0"
  },
  "engines": {
    "node": ">=18.0.0"
  }
}<|MERGE_RESOLUTION|>--- conflicted
+++ resolved
@@ -1,10 +1,6 @@
 {
   "name": "@aori/aori-ts",
-<<<<<<< HEAD
-  "version": "1.0.0",
-=======
   "version": "0.3.0",
->>>>>>> 34bbd17f
   "description": "TypeScript SDK for Aori",
   "main": "dist/index.js",
   "types": "dist/index.d.ts",
@@ -31,10 +27,6 @@
     "aori",
     "defi",
     "swap",
-<<<<<<< HEAD
-    "ethereum",
-=======
->>>>>>> 34bbd17f
     "typescript",
     "sdk"
   ],
